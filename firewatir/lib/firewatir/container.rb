--- conflicted
+++ resolved
@@ -1,4 +1,3 @@
-<<<<<<< HEAD
 =begin
     #
     # This module contains the factory methods that are used to access most html objects
@@ -47,14 +46,6 @@
     
     # IP Address of the machine where the script is to be executed. Default to localhost.
     MACHINE_IP = "127.0.0.1"
-    # Name of the variable with which window is identified in JSSh.
-    WINDOW_VAR = "window"
-    # Name of the variable with which browser is identified in JSSh.
-    BROWSER_VAR = "browser"
-    # Name of the variable with which document is identified in JSSh.
-    DOCUMENT_VAR = "document"
-    # Name of the variable with which body is identified in JSSh.
-    BODY_VAR    = "body"
         
     # The default color for highlighting objects as they are accessed.
     DEFAULT_HIGHLIGHT_COLOR = "yellow"
@@ -393,7 +384,69 @@
     end    
     
     
-    
+    #
+    # Description:
+    #   Used to access a definition list element - a <dl> HTML tag.
+    #
+    # Input:
+    #   - how - Attribute used to identify the definition list element.
+    #   - what - Value of that attribute.
+    #
+    # Typical Usage:
+    #
+    #    ff.dl(:id, 'user_name')                    # access the dl element with an ID of user_name
+    #    ff.dl(:title, 'address')                   # access the dl element with a title of address
+    #
+    # Returns:
+    #   Dl object.
+    #
+    def dl(how, what = nil)
+      locate if defined?(locate)
+      Dl.new(self, how, what)
+    end
+
+    #
+    # Description:
+    #   Used to access a definition term element - a <dt> HTML tag.
+    #
+    # Input:
+    #   - how  - Attribute used to identify the image element.
+    #   - what - Value of that attribute.
+    #
+    # Typical Usage:
+    #
+    #    ff.dt(:id, 'user_name')                    # access the dt element with an ID of user_name
+    #    ff.dt(:title, 'address')                   # access the dt element with a title of address
+    #
+    # Returns:
+    #   Dt object.
+    #
+    def dt(how, what = nil)
+      locate if defined?(locate)
+      Dt.new(self, how, what)
+    end
+
+    #
+    # Description:
+    #   Used to access a definition description element - a <dd> HTML tag.
+    #
+    # Input:
+    #   - how  - Attribute used to identify the image element.
+    #   - what - Value of that attribute.
+    #
+    # Typical Usage:
+    #
+    #    ff.dd(:id, 'user_name')                    # access the dd element with an ID of user_name
+    #    ff.dd(:title, 'address')                   # access the dd element with a title of address
+    #
+    # Returns:
+    #   Dd object.
+    #
+    def dd(how, what = nil)
+      locate if defined?(locate)
+      Dd.new(self, how, what)
+    end
+
     # Description:
     #	Searching for Page Elements. Not for external consumption.
     #        
@@ -432,11 +485,16 @@
       # puts doc[35].to_s
     end
     
-    # evaluate javascript and return the result. Note: errors are not raised!
-    def js_eval javascript
-      javascript.gsub!("\n", "")
-      jssh_socket.send("#{javascript};\n", 0)
-      read_socket
+    # Evaluate javascript and return result. Raise an exception if an error occurred.
+    def js_eval(str)
+      str.gsub!("\n", "")
+      jssh_socket.send("#{str};\n", 0)
+      value = read_socket()
+      if md = /^(\w+)Error:(.*)$/.match(value) 
+        eval "class JS#{md[1]}Error < StandardError\nend"
+        raise (eval "JS#{md[1]}Error"), md[2]
+      end
+      value
     end
     
     # evaluate the provides javascript method on the current object and return
@@ -525,591 +583,3 @@
     end
   end
 end # module 
-
-=======
-=begin
-    #
-    # This module contains the factory methods that are used to access most html objects
-    #
-    # For example, to access a button on a web page that has the following html
-    #  <input type = button name= 'b1' value='Click Me' onClick='javascript:doSomething()'>
-    #
-    # the following Firewatir code could be used
-    #
-    #  ff.button(:name, 'b1').click
-    #
-    # or
-    #
-    #  ff.button(:value, 'Click Me').to_s
-    # 
-    # One can use any attribute to uniquely identify an element including the user defined attributes
-    # that is rendered on the HTML screen. Though, Attribute used to access an element depends on the type of element,
-    # attributes used frequently to address an element are listed below
-    #
-    #    :index      - find the item using the index in the container ( a container can be a document, 
-    #    		a TableCell, a Span, a Div or a P)
-    #                  index is 1 based
-    #    :name       - find the item using the name attribute
-    #    :id         - find the item using the id attribute
-    #    :value      - find the item using the value attribute
-    #    :caption    - same as value
-    #    :xpath      - finds the item using xpath query
-    #
-    # Typical Usage
-    #
-    #    ff.button(:id,    'b_1')                       # access the button with an ID of b_1
-    #    ff.button(:name,  'verify_data')               # access the button with a name of verify_data
-    #    ff.button(:value, 'Login')                     # access the button with a value (the text displayed on the button) of Login
-    #    ff.button(:caption, 'Login')                   # same as above
-    #    ff.button(:value, /Log/)                       # access the button that has text matching /Log/
-    #    ff.button(:index, 2)                           # access the second button on the page ( 1 based, so the first button is accessed with :index,1)
-    #
-=end
-
-require 'firewatir/exceptions'
-
-module FireWatir
-  module Container 
-    include FireWatir
-    include Watir::Exception
-    
-    # IP Address of the machine where the script is to be executed. Default to localhost.
-    MACHINE_IP = "127.0.0.1"
-        
-    # The default color for highlighting objects as they are accessed.
-    DEFAULT_HIGHLIGHT_COLOR = "yellow"
-    
-    public
-    #
-    # Description:
-    #    Used to access a frame element. Usually an <frame> or <iframe> HTML tag.
-    #
-    # Input:
-    #   - how - The attribute used to identify the framet.
-    #   - what - The value of that attribute. 
-    #   If only one parameter is supplied, "how" is by default taken as name and the 
-    #   parameter supplied becomes the value of the name attribute.
-    #
-    # Typical usage:
-    #
-    #   ff.frame(:index, 1) 
-    #   ff.frame(:name , 'main_frame')
-    #   ff.frame('main_frame')        # in this case, just a name is supplied.
-    #
-    # Output:
-    #   Frame object.
-    #
-    def frame(how, what = nil)
-      locate if defined?(locate)
-      if(what == nil)
-        what = how
-        how = :name
-      end
-      Frame.new(self, how, what)
-    end
-    
-    #
-    # Description:
-    #   Used to access a form element. Usually an <form> HTML tag.
-    #
-    # Input:
-    #   - how - The attribute used to identify the form.
-    #   - what - The value of that attribute. 
-    #   If only one parameter is supplied, "how" is by default taken as name and the 
-    #   parameter supplied becomes the value of the name attribute.
-    #
-    # Typical usage:
-    #
-    #   ff.form(:index, 1) 
-    #   ff.form(:name , 'main_form')
-    #   ff.form('main_form')        # in this case, just a name is supplied.
-    #
-    # Output:
-    #   Form object.
-    #
-    def form(how, what=nil)   
-      locate if defined?(locate)
-      if(what == nil)
-        what = how
-        how = :name
-      end    
-      Form.new(self, how, what)
-    end
-    
-    #
-    # Description:
-    #   Used to access a table. Usually an <table> HTML tag. 
-    #
-    # Input:
-    #   - how - The attribute used to identify the table.
-    #   - what - The value of that attribute. 
-    #
-    # Typical usage:
-    #
-    #   ff.table(:index, 1) #index starts from 1.
-    #   ff.table(:id, 'main_table')
-    #
-    # Output:
-    #   Table object.
-    #
-    def table(how, what=nil)
-      locate if defined?(locate)
-      Table.new(self, how, what)
-    end
-    
-    #
-    # Description:
-    #   Used to access a table cell. Usually an <td> HTML tag. 
-    #
-    # Input:
-    #   - how - The attribute used to identify the cell.
-    #   - what - The value of that attribute. 
-    # 
-    # Typical Usage:
-    #   ff.cell(:id, 'tb_cell')
-    #   ff.cell(:index, 1)
-    #
-    # Output:
-    #    TableCell Object
-    #
-    def cell(how, what=nil)
-      locate if defined?(locate)
-      TableCell.new(self, how, what)
-    end
-    
-    # 
-    # Description:
-    #   Used to access a table row. Usually an <tr> HTML tag. 
-    # 
-    # Input:
-    #   - how - The attribute used to identify the row.
-    #   - what - The value of that attribute. 
-    #
-    # Typical Usage:
-    #   ff.row(:id, 'tb_row')
-    #   ff.row(:index, 1)
-    #
-    # Output: 
-    #   TableRow object
-    #
-    def row(how, what=nil)
-      locate if defined?(locate)
-      TableRow.new(self, how, what)
-    end
-    
-    # 
-    # Description:
-    #   Used to access a button element. Usually an <input type = "button"> HTML tag.
-    # 
-    # Input:
-    #   - how - The attribute used to identify the row.
-    #   - what - The value of that attribute. 
-    # 
-    # Typical Usage:
-    #    ff.button(:id,    'b_1')                       # access the button with an ID of b_1
-    #    ff.button(:name,  'verify_data')               # access the button with a name of verify_data
-    #
-    #    if only a single parameter is supplied,  then :value is used as 'how' and parameter supplied is used as what. 
-    #
-    #    ff.button('Click Me')                          # access the button with a value of Click Me
-    #
-    # Output:
-    #   Button element.
-    #
-    def button(how, what=nil)
-      locate if defined?(locate)
-      if what.nil? && String === how
-        what = how
-        how = :value
-      end    
-      Button.new(self, how, what)
-    end    
-    
-    # 
-    # Description:
-    #   Used for accessing a file field. Usually an <input type = file> HTML tag.  
-    #  
-    # Input:
-    #   - how - Attribute used to identify the file field element
-    #   - what - Value of that attribute. 
-    #
-    # Typical Usage:
-    #    ff.file_field(:id,   'up_1')                     # access the file upload fff.d with an ID of up_1
-    #    ff.file_field(:name, 'upload')                   # access the file upload fff.d with a name of upload
-    #
-    # Output:
-    #   FileField object
-    #
-    def file_field(how, what = nil)
-      locate if defined?(locate)
-      FileField.new(self, how, what)
-    end    
-    
-    #
-    # Description:
-    #   Used for accessing a text field. Usually an <input type = text> HTML tag. or a text area - a  <textarea> tag
-    #
-    # Input:
-    #   - how - Attribute used to identify the text field element.
-    #   - what - Value of that attribute. 
-    #
-    # Typical Usage:
-    #
-    #    ff.text_field(:id,   'user_name')                 # access the text field with an ID of user_name
-    #    ff.text_field(:name, 'address')                   # access the text field with a name of address
-    #
-    # Output:
-    #   TextField object.
-    #
-    def text_field(how, what = nil)
-      locate if defined?(locate)
-      TextField.new(self, how, what)
-    end    
-    
-    # 
-    # Description:
-    #   Used to access hidden field element. Usually an <input type = hidden> HTML tag
-    #
-    # Input:
-    #   - how - Attribute used to identify the hidden element.
-    #   - what - Value of that attribute. 
-    #
-    # Typical Usage:
-    #
-    #    ff.hidden(:id,   'user_name')                 # access the hidden element with an ID of user_name
-    #    ff.hidden(:name, 'address')                   # access the hidden element with a name of address
-    #
-    # Output:
-    #   Hidden object.
-    #
-    def hidden(how, what=nil)
-      locate if defined?(locate)
-      return Hidden.new(self, how, what)
-    end
-    
-    #
-    # Description:
-    #   Used to access select list element. Usually an <select> HTML tag.
-    #
-    # Input:
-    #   - how - Attribute used to identify the select element.
-    #   - what - Value of that attribute. 
-    #
-    # Typical Usage:
-    #
-    #    ff.select_list(:id,   'user_name')                 # access the select list with an ID of user_name
-    #    ff.select_list(:name, 'address')                   # access the select list with a name of address
-    #
-    # Output:
-    #   Select List object.
-    #
-    def select_list(how, what=nil) 
-      locate if defined?(locate)
-      return SelectList.new(self, how, what)
-    end
-    
-    #
-    # Description:
-    #   Used to access checkbox element. Usually an <input type = checkbox> HTML tag.
-    #
-    # Input:
-    #   - how - Attribute used to identify the check box element.
-    #   - what - Value of that attribute. 
-    #
-    # Typical Usage:
-    #
-    #   ff.checkbox(:id,   'user_name')                 # access the checkbox element with an ID of user_name
-    #   ff.checkbox(:name, 'address')                   # access the checkbox element with a name of address
-    #   In many instances, checkboxes on an html page have the same name, but are identified by different values. An example is shown next.
-    #
-    #   <input type = checkbox name = email_frequency value = 'daily' > Daily Email
-    #   <input type = checkbox name = email_frequency value = 'Weekly'> Weekly Email
-    #   <input type = checkbox name = email_frequency value = 'monthly'>Monthly Email
-    #
-    #   FireWatir can access these using the following:
-    #
-    #   ff.checkbox(:id, 'day_to_send' , 'monday' )         # access the check box with an id of day_to_send and a value of monday
-    #   ff.checkbox(:name ,'email_frequency', 'weekly')     # access the check box with a name of email_frequency and a value of 'weekly'
-    #
-    # Output:
-    #   Checkbox object.
-    #
-    def checkbox(how, what=nil, value = nil) 
-      locate if defined?(locate)
-      return CheckBox.new(self, how, what, value) 
-    end
-    
-    #
-    # Description:
-    #   Used to access radio button element. Usually an <input type = radio> HTML tag.
-    #
-    # Input:
-    #   - how - Attribute used to identify the radio button element.
-    #   - what - Value of that attribute. 
-    #
-    # Typical Usage:
-    #
-    #   ff.radio(:id,   'user_name')                 # access the radio button element with an ID of user_name
-    #   ff.radio(:name, 'address')                   # access the radio button element with a name of address
-    #   In many instances, radio buttons on an html page have the same name, but are identified by different values. An example is shown next.
-    #
-    #   <input type = radio name = email_frequency value = 'daily' > Daily Email
-    #   <input type = radio name = email_frequency value = 'Weekly'> Weekly Email
-    #   <input type = radio name = email_frequency value = 'monthly'>Monthly Email
-    #
-    #   FireWatir can access these using the following:
-    #
-    #   ff.radio(:id, 'day_to_send' , 'monday' )         # access the radio button with an id of day_to_send and a value of monday
-    #   ff.radio(:name ,'email_frequency', 'weekly')     # access the radio button with a name of email_frequency and a value of 'weekly'
-    #
-    # Output:
-    #   Radio button object.
-    #
-    def radio(how, what=nil, value = nil) 
-      locate if defined?(locate)
-      return Radio.new(self, how, what, value) 
-    end
-    
-    #
-    # Description:
-    #   Used to access link element. Usually an <a> HTML tag.
-    #
-    # Input:
-    #   - how - Attribute used to identify the link element.
-    #   - what - Value of that attribute. 
-    #
-    # Typical Usage:
-    #
-    #    ff.link(:id,   'user_name')                 # access the link element with an ID of user_name
-    #    ff.link(:name, 'address')                   # access the link element with a name of address
-    #
-    # Output:
-    #   Link object.
-    #
-    def link(how, what=nil) 
-      locate if defined?(locate)
-      return Link.new(self, how, what)
-    end
-    
-    #
-    # Description:
-    #   Used to access image element. Usually an <img> HTML tag.
-    #
-    # Input:
-    #   - how - Attribute used to identify the image element.
-    #   - what - Value of that attribute. 
-    #
-    # Typical Usage:
-    #
-    #    ff.image(:id,   'user_name')                 # access the image element with an ID of user_name
-    #    ff.image(:name, 'address')                   # access the image element with a name of address
-    #
-    # Output:
-    #   Image object.
-    #
-    def image(how, what = nil)
-      locate if defined?(locate)
-      Image.new(self, how, what)
-    end    
-    
-    
-    #
-    # Description:
-    #   Used to access a definition list element - a <dl> HTML tag.
-    #
-    # Input:
-    #   - how - Attribute used to identify the definition list element.
-    #   - what - Value of that attribute.
-    #
-    # Typical Usage:
-    #
-    #    ff.dl(:id, 'user_name')                    # access the dl element with an ID of user_name
-    #    ff.dl(:title, 'address')                   # access the dl element with a title of address
-    #
-    # Returns:
-    #   Dl object.
-    #
-    def dl(how, what = nil)
-      locate if defined?(locate)
-      Dl.new(self, how, what)
-    end
-
-    #
-    # Description:
-    #   Used to access a definition term element - a <dt> HTML tag.
-    #
-    # Input:
-    #   - how  - Attribute used to identify the image element.
-    #   - what - Value of that attribute.
-    #
-    # Typical Usage:
-    #
-    #    ff.dt(:id, 'user_name')                    # access the dt element with an ID of user_name
-    #    ff.dt(:title, 'address')                   # access the dt element with a title of address
-    #
-    # Returns:
-    #   Dt object.
-    #
-    def dt(how, what = nil)
-      locate if defined?(locate)
-      Dt.new(self, how, what)
-    end
-
-    #
-    # Description:
-    #   Used to access a definition description element - a <dd> HTML tag.
-    #
-    # Input:
-    #   - how  - Attribute used to identify the image element.
-    #   - what - Value of that attribute.
-    #
-    # Typical Usage:
-    #
-    #    ff.dd(:id, 'user_name')                    # access the dd element with an ID of user_name
-    #    ff.dd(:title, 'address')                   # access the dd element with a title of address
-    #
-    # Returns:
-    #   Dd object.
-    #
-    def dd(how, what = nil)
-      locate if defined?(locate)
-      Dd.new(self, how, what)
-    end
-
-    # Description:
-    #	Searching for Page Elements. Not for external consumption.
-    #        
-    # def ole_inner_elements
-    # return document.body.all 
-    # end
-    # private :ole_inner_elements
-    
-    
-    # 
-    # Description:
-    #   This method shows the available objects on the current page.
-    #   This is usually only used for debugging or writing new test scripts.
-    #   This is a nice feature to help find out what HTML objects are on a page
-    #   when developing a test case using FireWatir.
-    #
-    # Typical Usage:
-    #   ff.show_all_objects
-    #
-    # Output:
-    #   Prints all the available elements on the page.
-    #
-    def show_all_objects
-      puts "-----------Objects in the current context-------------" 
-      locate if defined?(locate)
-      elements = Document.new(self).all
-      puts elements.length
-      elements.each  do |n|
-        puts n.tagName
-        puts n.to_s
-        puts "------------------------------------------" 
-      end
-      puts "Total number of objects in the current context :	#{elements.length}"
-      return elements
-      # Test the index access. 
-      # puts doc[35].to_s
-    end
-    
-    # Evaluate javascript and return result. Raise an exception if an error occurred.
-    def js_eval(str)
-      str.gsub!("\n", "")
-      jssh_socket.send("#{str};\n", 0)
-      value = read_socket()
-      if md = /^(\w+)Error:(.*)$/.match(value) 
-        eval "class JS#{md[1]}Error < StandardError\nend"
-        raise (eval "JS#{md[1]}Error"), md[2]
-      end
-      value
-    end
-    
-    # evaluate the provides javascript method on the current object and return
-    # the result
-    def js_eval_method method_name
-      js_eval("#{element_object}.#{method_name}")
-    end
-    
-    def jssh_socket
-      $jssh_socket || @container.jssh_socket
-    end
-    
-    #
-    # Description:
-    #  Reads the javascript execution result from the jssh socket. 
-    #
-    # Input:
-    # 	- socket - It is the jssh socket, the  only point of communication between the browser and firewatir scripts.
-    # 
-    # Output:	
-    #	The javascript execution result as string.	
-    #
-    def read_socket(socket = jssh_socket)
-      return_value = "" 
-      data = ""
-      receive = true
-      #puts Thread.list
-      s = nil
-      while(s == nil) do
-        s = Kernel.select([socket] , nil , nil, 1)
-      end
-      #if(s != nil)
-      for stream in s[0]
-        data = stream.recv(1024)
-        #puts "data is : #{data}"
-        while(receive)
-          #while(data.length == 1024)
-          return_value += data
-          if(return_value.include?("\n> "))
-            receive = false
-          else    
-            data = stream.recv(1024)
-          end    
-          #puts "return_value is : #{return_value}"
-          #puts "data length is : #{data.length}"
-        end
-      end
-      
-      # If received data is less than 1024 characters or for last data 
-      # we read in the above loop 
-      #return_value += data
-      
-      # Get the command prompt inserted by JSSH
-      #s = Kernel.select([socket] , nil , nil, 0.3)
-      
-      #if(s != nil)
-      #    for stream in s[0]
-      #        return_value += socket.recv(1024)
-      #    end
-      #end
-      
-      length = return_value.length 
-      #puts "Return value before removing command prompt is : #{return_value}"
-      
-      #Remove the command prompt. Every result returned by JSSH has "\n> " at the end.
-      if length <= 3 
-        return_value = ""
-      elsif(return_value[0..2] == "\n> ")    
-        return_value = return_value[3..length-1]
-      else    
-        #return_value = return_value[0..length-3]
-        return_value = return_value[0..length-4]
-      end 
-      #puts "Return value after removing command prompt is : #{return_value}"
-      #socket.flush
-      
-      # make sure that command prompt doesn't get there.
-      if(return_value[return_value.length - 3..return_value.length - 1] == "\n> ")
-        return_value = return_value[0..return_value.length - 4]
-      end    
-      if(return_value[0..2] == "\n> ")
-        return_value = return_value[3..return_value.length - 1]
-      end   
-      #puts "return value is : #{return_value}"
-      return return_value
-    end
-  end
-end # module 
->>>>>>> 0f24e3a9
